--- conflicted
+++ resolved
@@ -45,11 +45,7 @@
         </form>
         <p class="text">
             <a class="nav" href="https://coverage.readthedocs.io">coverage.py v6.5.0</a>,
-<<<<<<< HEAD
-            created at 2023-05-16 22:09 +0000
-=======
             created at 2023-06-04 16:59 +0000
->>>>>>> fe17e76b
         </p>
     </div>
 </header>
@@ -182,11 +178,7 @@
     <div class="content">
         <p>
             <a class="nav" href="https://coverage.readthedocs.io">coverage.py v6.5.0</a>,
-<<<<<<< HEAD
-            created at 2023-05-16 22:09 +0000
-=======
             created at 2023-06-04 16:59 +0000
->>>>>>> fe17e76b
         </p>
     </div>
     <aside class="hidden">
