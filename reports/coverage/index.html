--- conflicted
+++ resolved
@@ -45,11 +45,7 @@
         </form>
         <p class="text">
             <a class="nav" href="https://coverage.readthedocs.io">coverage.py v6.5.0</a>,
-<<<<<<< HEAD
-            created at 2023-03-11 20:42 +0000
-=======
             created at 2023-03-01 21:37 +0000
->>>>>>> 7ca0d6c6
         </p>
     </div>
 </header>
@@ -175,11 +171,7 @@
     <div class="content">
         <p>
             <a class="nav" href="https://coverage.readthedocs.io">coverage.py v6.5.0</a>,
-<<<<<<< HEAD
-            created at 2023-03-11 20:42 +0000
-=======
             created at 2023-03-01 21:37 +0000
->>>>>>> 7ca0d6c6
         </p>
     </div>
     <aside class="hidden">
