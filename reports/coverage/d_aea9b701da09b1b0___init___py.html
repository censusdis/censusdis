<!DOCTYPE html>
<html>
<head>
    <meta http-equiv="Content-Type" content="text/html; charset=utf-8">
    <title>Coverage for censusdis/impl/varsource/__init__.py: 100%</title>
    <link rel="icon" sizes="32x32" href="favicon_32.png">
    <link rel="stylesheet" href="style.css" type="text/css">
    <script type="text/javascript" src="coverage_html.js" defer></script>
</head>
<body class="pyfile">
<header>
    <div class="content">
        <h1>
            <span class="text">Coverage for </span><b>censusdis/impl/varsource/__init__.py</b>:
            <span class="pc_cov">100%</span>
        </h1>
        <aside id="help_panel_wrapper">
            <input id="help_panel_state" type="checkbox">
            <label for="help_panel_state">
                <img id="keyboard_icon" src="keybd_closed.png" alt="Show/hide keyboard shortcuts" />
            </label>
            <div id="help_panel">
                <p class="legend">Shortcuts on this page</p>
                <div class="keyhelp">
                    <p>
                        <kbd>r</kbd>
                        <kbd>m</kbd>
                        <kbd>x</kbd>
                        &nbsp; toggle line displays
                    </p>
                    <p>
                        <kbd>j</kbd>
                        <kbd>k</kbd>
                        &nbsp; next/prev highlighted chunk
                    </p>
                    <p>
                        <kbd>0</kbd> &nbsp; (zero) top of page
                    </p>
                    <p>
                        <kbd>1</kbd> &nbsp; (one) first highlighted chunk
                    </p>
                    <p>
                        <kbd>[</kbd>
                        <kbd>]</kbd>
                        &nbsp; prev/next file
                    </p>
                    <p>
                        <kbd>u</kbd> &nbsp; up to the index
                    </p>
                    <p>
                        <kbd>?</kbd> &nbsp; show/hide this help
                    </p>
                </div>
            </div>
        </aside>
        <h2>
            <span class="text">0 statements &nbsp;</span>
            <button type="button" class="run button_toggle_run" value="run" data-shortcut="r" title="Toggle lines run">0<span class="text"> run</span></button>
            <button type="button" class="mis show_mis button_toggle_mis" value="mis" data-shortcut="m" title="Toggle lines missing">0<span class="text"> missing</span></button>
            <button type="button" class="exc show_exc button_toggle_exc" value="exc" data-shortcut="x" title="Toggle lines excluded">0<span class="text"> excluded</span></button>
        </h2>
        <p class="text">
            <a id="prevFileLink" class="nav" href="d_1ef9b076751c2c3b_varcache_py.html">&#xab; prev</a> &nbsp; &nbsp;
            <a id="indexLink" class="nav" href="index.html">&Hat; index</a> &nbsp; &nbsp;
            <a id="nextFileLink" class="nav" href="d_aea9b701da09b1b0_base_py.html">&#xbb; next</a>
            &nbsp; &nbsp; &nbsp;
            <a class="nav" href="https://coverage.readthedocs.io">coverage.py v6.5.0</a>,
<<<<<<< HEAD
            created at 2023-03-11 20:42 +0000
=======
            created at 2023-03-01 21:37 +0000
>>>>>>> 7ca0d6c6
        </p>
        <aside class="hidden">
            <button type="button" class="button_next_chunk" data-shortcut="j"/>
            <button type="button" class="button_prev_chunk" data-shortcut="k"/>
            <button type="button" class="button_top_of_page" data-shortcut="0"/>
            <button type="button" class="button_first_chunk" data-shortcut="1"/>
            <button type="button" class="button_prev_file" data-shortcut="["/>
            <button type="button" class="button_next_file" data-shortcut="]"/>
            <button type="button" class="button_to_index" data-shortcut="u"/>
            <button type="button" class="button_show_hide_help" data-shortcut="?"/>
        </aside>
    </div>
</header>
<main id="source">
</main>
<footer>
    <div class="content">
        <p>
            <a id="prevFileLink" class="nav" href="d_1ef9b076751c2c3b_varcache_py.html">&#xab; prev</a> &nbsp; &nbsp;
            <a id="indexLink" class="nav" href="index.html">&Hat; index</a> &nbsp; &nbsp;
            <a id="nextFileLink" class="nav" href="d_aea9b701da09b1b0_base_py.html">&#xbb; next</a>
            &nbsp; &nbsp; &nbsp;
            <a class="nav" href="https://coverage.readthedocs.io">coverage.py v6.5.0</a>,
<<<<<<< HEAD
            created at 2023-03-11 20:42 +0000
=======
            created at 2023-03-01 21:37 +0000
>>>>>>> 7ca0d6c6
        </p>
    </div>
</footer>
</body>
</html><|MERGE_RESOLUTION|>--- conflicted
+++ resolved
@@ -65,11 +65,7 @@
             <a id="nextFileLink" class="nav" href="d_aea9b701da09b1b0_base_py.html">&#xbb; next</a>
             &nbsp; &nbsp; &nbsp;
             <a class="nav" href="https://coverage.readthedocs.io">coverage.py v6.5.0</a>,
-<<<<<<< HEAD
-            created at 2023-03-11 20:42 +0000
-=======
             created at 2023-03-01 21:37 +0000
->>>>>>> 7ca0d6c6
         </p>
         <aside class="hidden">
             <button type="button" class="button_next_chunk" data-shortcut="j"/>
@@ -93,11 +89,7 @@
             <a id="nextFileLink" class="nav" href="d_aea9b701da09b1b0_base_py.html">&#xbb; next</a>
             &nbsp; &nbsp; &nbsp;
             <a class="nav" href="https://coverage.readthedocs.io">coverage.py v6.5.0</a>,
-<<<<<<< HEAD
-            created at 2023-03-11 20:42 +0000
-=======
             created at 2023-03-01 21:37 +0000
->>>>>>> 7ca0d6c6
         </p>
     </div>
 </footer>
