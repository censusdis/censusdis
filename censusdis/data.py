--- conflicted
+++ resolved
@@ -787,11 +787,7 @@
         where the geographic identifiers do not uniquely identify each row.
     kwargs
         A specification of the geometry that we want data for. For example,
-<<<<<<< HEAD
-        `state = ["*"], county = ["*"]` will download county-level data for
-=======
         `state = "*", county = "*"` will download county-level data for
->>>>>>> fe17e76b
         the entire US.
 
     Returns
